/*
Copyright 2016 The Kubernetes Authors.

Licensed under the Apache License, Version 2.0 (the "License");
you may not use this file except in compliance with the License.
You may obtain a copy of the License at

    http://www.apache.org/licenses/LICENSE-2.0

Unless required by applicable law or agreed to in writing, software
distributed under the License is distributed on an "AS IS" BASIS,
WITHOUT WARRANTIES OR CONDITIONS OF ANY KIND, either express or implied.
See the License for the specific language governing permissions and
limitations under the License.
*/

// The external controller manager is responsible for running controller loops that
// are cloud provider dependent. It uses the API to listen to new events on resources.

package main

import (
	"fmt"
	"math/rand"
	"os"
	"time"

	"k8s.io/component-base/logs"
	"k8s.io/kubernetes/cmd/cloud-controller-manager/app"
<<<<<<< HEAD
=======

>>>>>>> d1c713f3
	// NOTE: Importing all in-tree cloud-providers is not required when
	// implementing an out-of-tree cloud-provider.
	_ "k8s.io/kubernetes/pkg/cloudprovider/providers"
	_ "k8s.io/kubernetes/pkg/util/prometheusclientgo" // load all the prometheus client-go plugins
	_ "k8s.io/kubernetes/pkg/version/prometheus"      // for version metric registration
)

func main() {
	rand.Seed(time.Now().UnixNano())

	command := app.NewCloudControllerManagerCommand()

	// TODO: once we switch everything over to Cobra commands, we can go back to calling
	// utilflag.InitFlags() (by removing its pflag.Parse() call). For now, we have to set the
	// normalize func and add the go flag set by hand.
	// utilflag.InitFlags()
	logs.InitLogs()
	defer logs.FlushLogs()

	if err := command.Execute(); err != nil {
		fmt.Fprintf(os.Stderr, "error: %v\n", err)
		os.Exit(1)
	}
}<|MERGE_RESOLUTION|>--- conflicted
+++ resolved
@@ -27,10 +27,7 @@
 
 	"k8s.io/component-base/logs"
 	"k8s.io/kubernetes/cmd/cloud-controller-manager/app"
-<<<<<<< HEAD
-=======
 
->>>>>>> d1c713f3
 	// NOTE: Importing all in-tree cloud-providers is not required when
 	// implementing an out-of-tree cloud-provider.
 	_ "k8s.io/kubernetes/pkg/cloudprovider/providers"
